--- conflicted
+++ resolved
@@ -87,13 +87,6 @@
   , routeBottoms
   ) where
 
-<<<<<<< HEAD
-#if __GLASGOW_HASKELL__ < 710
-import           Control.Applicative
-#endif
-import           Data.Foldable             as F (foldMap)
-=======
->>>>>>> 2e709c44
 import           Data.Foldable
 import           Data.Monoid.Action
 import           Data.Monoid.WithSemigroup
@@ -170,19 +163,13 @@
 path f (T p n) = f p <&> \p' -> T p' n
 {-# INLINE path #-}
 
-<<<<<<< HEAD
 -- | Number of static annotations (@Annot@, @UpMod@, and @Down@ nodes) to pass
 --   between the last concat and the target.
-=======
--- | Number of annotations to pass between the last concat node and the
---   target.
->>>>>>> 2e709c44
 nannots :: Lens' Tape Int
 nannots f (T p n) = f n <&> T p
 
 -- Routes --------------------------------------------------------------
 
-<<<<<<< HEAD
 -- | The route to take while traversing an 'IDUAL' tree, that is, a
 --   representation of a set of targets within a tree.  Conceptually
 --   similar to having a list of @Tape@s, but this representation
@@ -199,26 +186,10 @@
 data Route = Route [Int] [(Int,Route)]
   deriving Show
 
--- | Construct a route to traverse an 'IDUAL' tree. Expects the tapes
---   to be ordered left-right by their targets.
-=======
--- | The route to take while traversing an IDUAL tree. Consists of two
---   parts:
---     - Subtrees to target before the next Concat. This is represented
---       by the number of Annotation nodes to pass.
---     - Targets for next concat together with the route for that
---       concat.
-data Route = Route [Int] [(Int,Route)]
-  deriving Show
-
--- testTapes :: [Tape]
--- testTapes = [T [] 0, T [0] 0, T [0,0] 0, T [0,1] 0, T [1] 0, T [1] 1]
-
 -- | Construct a route to traverse an IDUAL tree. Expects the tapes to
 --   be given in order, /i.e./ the targets of the tapes should be
 --   encountered in order when doing a left-right preorder traversal
 --   of the tree.
->>>>>>> 2e709c44
 mkRoute :: [Tape] -> Route
 mkRoute = go where
   -- collect all targets before the next concat
@@ -294,8 +265,7 @@
 -- | Non-Empty IDUAL-tree. @u@ annotations are included so parts of the
 --   tree can be edited and the @u@ annotations can be rebuilt properly.
 --   The tree is non-empty in the sense it always has at least a @u@
-<<<<<<< HEAD
---   annotation. It does not have to contain any leafs.
+--   annotation. It does not have to contain any leaves.
 data NE i d u m a l
   = -- | A @Leaf@ contains an @u@p annotation (/i.e./ a monoidal value
     --   which propagates upwards) and a leaf value of type @l@.
@@ -328,22 +298,6 @@
     --   sequence of trees.  Invariant: there are always at least two
     --   subtrees.
   | Concat !(Labels i) (Seq (NE i d u m a l))       -- ^ n-way branch
-=======
---   annotation. It does not have to contain any leaves.
---
---   Invariants:
---     - The 'Seq' in 'Concat' has at least two elements
---     - There should be no observable difference (other than
---       performance) from having the down annotation "pushed".
-data NE i d u m a l
-  = Leaf   u !l                                       -- ^ @l@eaf
-  | Up     u                                          -- ^ @u@p
-  | UpMod  !(Labels i) m !(NE i d u m a l)            -- ^ up-@m@od annotation
-  | Label  !(Labels i) (Maybe d) !(IDUAL i d u m a l) -- ^ label annotation
-  | Down   !(Labels i) !d !(NE i d u m a l)           -- ^ @d@own annotation
-  | Annot  !(Labels i) !a !(NE i d u m a l)           -- ^ @a@nnotation
-  | Concat !(Labels i) (Seq (NE i d u m a l))         -- ^ n-way branch
->>>>>>> 2e709c44
   deriving (Typeable, Functor, Foldable, Traversable)
 
 -- For now I've kept the type annotation instead of using the actual
@@ -356,16 +310,7 @@
 -- ability to rebuild the envelope when editing a subdiagram. (Same for
 -- trace).
 
-<<<<<<< HEAD
--- go over the whole tree, collecting all the up annotations
-=======
--- The (Maybe d) in the Label is to keep track of any down annotations
--- applied since the label was added. This is useful for things like
--- applying the inverse transform to a subdiagram so you can modify it
--- in its original position at the point of naming.
-
 -- | Go over the whole tree, collecting all the up annotations
->>>>>>> 2e709c44
 gu :: (Action d u, Action m u, Monoid u) => NE i d u m a l -> u
 gu = go where
   go = \case
@@ -396,7 +341,6 @@
 fldUl' :: (Action d u, Action m u) => (b -> u -> b) -> b -> NE i d u m a l -> b
 fldUl' = go where
   go f !b = \case
-<<<<<<< HEAD
     Leaf     u _       -> f b u
     Up       u         -> f b u
     UpMod  _ m t       -> go (\b' u -> f b' $! act m u) b t
@@ -405,16 +349,6 @@
     Down   _ d t       -> go (\b' u -> f b' $! act d u) b t
     Annot  _ _ t       -> go f b t
     Concat _ ts        -> foldl' (\b' t -> go f b' t) b ts
-=======
-    Leaf     u _         -> f b u
-    Up       u           -> f b u
-    UpMod  _ m t         -> go (\b' u -> f b' $! act m u) b t
-    Label  _ _ (NE t)    -> go f b t
-    Label  _ _ EmptyDUAL -> b
-    Down   _ d t         -> go (\b' u -> f b' $! act d u) b t
-    Annot  _ _ t         -> go f b t
-    Concat _ ts          -> foldl' (\b' t -> go f b' t) b ts
->>>>>>> 2e709c44
 {-# INLINE fldUl' #-}
 
 -- get the top level cached labels of the tree
@@ -497,7 +431,6 @@
 itraversedNE' :: Monoid d => IndexedTraversal d (NE i d u m a l) (NE i d u m a l') l l'
 itraversedNE' f = go mempty where
   go !d = \case
-<<<<<<< HEAD
     Leaf u l          -> Leaf u <$> (indexed f d l)
     Up   u            -> pure (Up u)
     UpMod i fu t      -> UpMod i fu <$> go d t
@@ -507,17 +440,6 @@
     Annot i a t       -> Annot i a <$> go d t
     Concat i ts       -> Concat i <$> traverse (go d) ts
 {-# INLINE itraversedNE' #-}
-=======
-    Leaf u l             -> Leaf u <$> (indexed f d l)
-    Up   u               -> pure (Up u)
-    UpMod i fu t         -> UpMod i fu <$> go d t
-    Label i md EmptyDUAL -> pure (Label i md EmptyDUAL)
-    Label i md (NE t)    -> Label i md . NE <$> go d t
-    Down i d' t          -> Down i d' <$> go (d `mappend` d') t
-    Annot i a t          -> Annot i a <$> go d t
-    Concat i ts          -> Concat i <$> traverse (go d) ts
--- {-# INLINE itraversedNE' #-}
->>>>>>> 2e709c44
 
 itraversedNE :: Monoid d => IndexedTraversal d (NE i d u m a l) (NE i d u m a l') l l'
 itraversedNE = conjoined traverse itraversedNE'
@@ -650,7 +572,6 @@
 
 -- | Add a label to the top of an IDUAL.
 label :: (Eq i, Hashable i) => i -> IDUAL i d u m a l -> IDUAL i d u m a l
-<<<<<<< HEAD
 label i = label' (Labels (HM.singleton i (Set.singleton startTape)))
 {-# INLINE label #-}
 
@@ -663,20 +584,6 @@
 resetLabels :: (Hashable i, Eq i) => IDUAL i d u m a l -> IDUAL i d u m a l
 resetLabels = label' NoLabels
 {-# INLINE resetLabels #-}
-=======
-label i = label' (Labels (HM.singleton i (Set.singleton startTape))) Nothing
--- {-# INLINE label #-}
-
--- | Add multiple labels to the top of an IDUAL.
-labels :: (Hashable i, Eq i) => [i] -> IDUAL i d u m a l -> IDUAL i d u m a l
-labels is = label' (Labels $ HM.fromList (zip is (repeat $ Set.singleton startTape))) Nothing
--- {-# INLINE labels #-}
-
--- | Reset the labels, making all previous names invisible.
-resetLabels :: (Hashable i, Eq i) => IDUAL i d u m a l -> IDUAL i d u m a l
-resetLabels = label' NoLabels Nothing
--- {-# INLINE resetLabels #-}
->>>>>>> 2e709c44
 
 -- | Add a label to the top of an IDUAL along. Adding a 'NoLabels' will
 --   remove all reference to any names below.
@@ -737,11 +644,7 @@
   EmptyDUAL -> b0
 {-# INLINE foldUl' #-}
 
-<<<<<<< HEAD
--- | Get top level up annotation of a non-empty DUALTree.
-=======
 -- | Get top level up annotation of a non-empty IDUALTree.
->>>>>>> 2e709c44
 getI :: IDUAL i d u m a l -> Labels i
 getI (NE t) = gi t
 getI _      = NoLabels
@@ -789,7 +692,6 @@
 foldDUAL _  _  EmptyDUAL = mempty
 foldDUAL lF aF (NE t0)   = go mempty t0 where
   go !d = \case
-<<<<<<< HEAD
     Leaf _ l          -> lF d l
     Up _              -> mempty
     UpMod _ _ t       -> go d t
@@ -797,19 +699,8 @@
     Label _ (NE t)    -> go d t
     Down _ d' t       -> go (d `mappend` d') t
     Annot _ a t       -> aF (act d a) (go d t)
-    Concat _ ts       -> F.foldMap (go d) ts
+    Concat _ ts       -> foldMap (go d) ts
 {-# INLINE foldDUAL #-}
-=======
-    Leaf _ l            -> lF d l
-    Up _                -> mempty
-    UpMod _ _ t         -> go d t
-    Label _ _ EmptyDUAL -> mempty
-    Label _ _ (NE t)    -> go d t
-    Down _ d' t         -> go (d `mappend` d') t
-    Annot _ a t         -> aF (act d a) (go d t)
-    Concat _ ts         -> foldMap (go d) ts
--- {-# INLINE foldDUAL #-}
->>>>>>> 2e709c44
 
 ------------------------------------------------------------------------
 -- Subtrees
@@ -1115,21 +1006,12 @@
     -- what to do about up modifications?
     UpMod i fu t         -> UpMod i fu <$> go d t
 
-<<<<<<< HEAD
     Label i EmptyDUAL -> pure (Label i EmptyDUAL)
     Label i (NE t)    -> Label i . NE <$> go d t
     Down ls d' t      -> Down ls d' <$> go (d <> d') t
     Annot i a t       -> Annot i a <$> go d t
     Concat i ts       -> Concat i <$> traverse (go d) ts
 {-# INLINE leafs #-}
-=======
-    Label i md EmptyDUAL -> pure (Label i md EmptyDUAL)
-    Label i md (NE t)    -> Label i md . NE <$> go d t
-    Down _ d' t          -> go (d `mappend` d') t
-    Annot i a t          -> Annot i a <$> go d t
-    Concat i ts          -> Concat i <$> traverse (go d) ts
--- {-# INLINE leafs #-}
->>>>>>> 2e709c44
 
 releaf
   :: forall i d u m a l l'. Monoid d
@@ -1146,21 +1028,12 @@
     -- what to do about up modifications?
     UpMod i fu t         -> UpMod i fu (go d t)
 
-<<<<<<< HEAD
     Label i EmptyDUAL -> Label i EmptyDUAL
     Label i (NE t)    -> Label i . NE $ go d t
     Down ls d' t      -> Down ls d' (go (d <> d') t)
     Annot i a t       -> Annot i a (go d t)
     Concat i ts       -> Concat i $ fmap (go d) ts
 {-# INLINE releaf #-}
-=======
-    Label i md EmptyDUAL -> Label i (Just d `mappend` md) EmptyDUAL
-    Label i md (NE t)    -> Label i (Just d `mappend` md) . NE $ go d t
-    Down _ d' t          -> go (d `mappend` d') t
-    Annot i a t          -> Annot i a (go d t)
-    Concat i ts          -> Concat i $ fmap (go d) ts
--- {-# INLINE releaf #-}
->>>>>>> 2e709c44
 
 -- Traversing downs ----------------------------------------------------
 
@@ -1196,21 +1069,12 @@
 
     UpMod i m t       -> UpMod i m <$> go d t
 
-<<<<<<< HEAD
     Label i EmptyDUAL -> pure (Label i EmptyDUAL)
     Label i (NE t)    -> Label i . NE <$> go d t
     Down ls d' t      -> Down ls d' <$> go (d <> d') t
     Annot i a t       -> Annot i a <$> go d t
     Concat i ts       -> Concat i <$> traverse (go d) ts
 {-# INLINE matchingU #-}
-=======
-    Label i md EmptyDUAL -> pure (Label i md EmptyDUAL)
-    Label i md (NE t)    -> Label i md . NE <$> go d t
-    Down _ d' t          -> go (d `mappend` d') t
-    Annot i a t          -> Annot i a <$> go d t
-    Concat i ts          -> Concat i <$> traverse (go d) ts
--- {-# INLINE matchingU #-}
->>>>>>> 2e709c44
 
 tapeMatches :: (Monoid d, Action d u) => (u -> Bool) -> IDUAL i d u m a l -> [Tape]
 tapeMatches _ EmptyDUAL = []
@@ -1220,7 +1084,6 @@
       | p (act d u)   -> [tp]
       | otherwise     -> []
     Up u
-<<<<<<< HEAD
       | p (act d u)   -> [tp]
       | otherwise     -> []
     Label _ EmptyDUAL -> []
@@ -1230,17 +1093,6 @@
     Annot _ _ t       -> go d         (tp & nannots +~ 1) t
     Concat _ ts       -> ifoldMap (\n -> go d (tp & path %~ flip snoc n)) ts
 {-# INLINE tapeMatches #-}
-=======
-      | p (act d u)     -> [tp]
-      | otherwise       -> []
-    UpMod _ _ t         -> go d (tp & nannots +~ 1) t
-    Label _ _ EmptyDUAL -> []
-    Label _ _ (NE t)    -> go d tp t
-    Down _ d' t         -> go (d `mappend` d') tp t
-    Annot _ _ t         -> go d (tp & nannots +~ 1) t
-    Concat _ ts         -> ifoldMap (\n -> go d (tp & path %~ flip snoc n)) ts
--- {-# INLINE tapeMatches #-}
->>>>>>> 2e709c44
 
 -- -- Debugging -----------------------------------------------------------
 
